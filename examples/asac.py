--- conflicted
+++ resolved
@@ -11,11 +11,7 @@
 from rlkit.torch.networks import ConcatMlp, ConcatEnsembleMlp
 from rlkit.torch.torch_rl_algorithm import TorchBatchRLAlgorithm
 import os
-<<<<<<< HEAD
 # os.environ['CUDA_VISIBLE_DEVICES']=f"{randint(0,7)}"
-=======
-os.environ['CUDA_VISIBLE_DEVICES']="3"
->>>>>>> e1f0735a
 
 def experiment(variant):
     expl_env = NormalizedBoxEnv(HalfCheetahEnv())
@@ -38,13 +34,9 @@
         hidden_sizes=[M, M],
         output_size=obs_dim,
         input_size=obs_dim + action_dim,
-<<<<<<< HEAD
-        ensemble_count=1,
+        ensemble_count=3,
+        state_estimator_lr=1e-4,
         device=ptu.device
-=======
-        ensemble_count=3,
-        state_estimator_lr=1e-4
->>>>>>> e1f0735a
     )
     qf1 = ConcatMlp(
         input_size=obs_dim + action_dim_with_measure,
@@ -140,11 +132,6 @@
             use_automatic_entropy_tuning=True,
         ),
     )
-<<<<<<< HEAD
     setup_logger('Imback', variant=variant)
     ptu.set_gpu_mode(False)  # optionally set the GPU (default=False)
-=======
-    setup_logger('concat mean ensemble3 lr1e-4', variant=variant)
-    ptu.set_gpu_mode(True)  # optionally set the GPU (default=False)
->>>>>>> e1f0735a
     experiment(variant)