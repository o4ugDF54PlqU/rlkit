from functools import partial

import torch
import numpy as np
import copy

create_rollout_function = partial


def multitask_rollout(
        env,
        agent,
        max_path_length=np.inf,
        render=False,
        render_kwargs=None,
        observation_key=None,
        desired_goal_key=None,
        get_action_kwargs=None,
        return_dict_obs=False,
        full_o_postprocess_func=None,
):
    if full_o_postprocess_func:
        def wrapped_fun(env, agent, o):
            full_o_postprocess_func(env, agent, observation_key, o)
    else:
        wrapped_fun = None

    def obs_processor(o):
        return np.hstack((o[observation_key], o[desired_goal_key]))

    paths = rollout(
        env,
        agent,
        max_path_length=max_path_length,
        render=render,
        render_kwargs=render_kwargs,
        get_action_kwargs=get_action_kwargs,
        preprocess_obs_for_policy_fn=obs_processor,
        full_o_postprocess_func=wrapped_fun,
    )
    if not return_dict_obs:
        paths['observations'] = paths['observations'][observation_key]
    return paths


def contextual_rollout(
        env,
        agent,
        observation_key=None,
        context_keys_for_policy=None,
        obs_processor=None,
        **kwargs
):
    if context_keys_for_policy is None:
        context_keys_for_policy = ['context']

    if not obs_processor:
        def obs_processor(o):
            combined_obs = [o[observation_key]]
            for k in context_keys_for_policy:
                combined_obs.append(o[k])
            return np.concatenate(combined_obs, axis=0)
    paths = rollout(
        env,
        agent,
        preprocess_obs_for_policy_fn=obs_processor,
        **kwargs
    )
    return paths

"""
New Rollout Function for Active Soft Actor-Critic
Same as rollout(), but samples extra action dimension
Extra action is not used in env step, but is returned to 
allow for cost calculation
"""
def active_rollout(
        env,
        agent,
        state_estimator,
        cost,
        max_path_length=np.inf,
        render=False,
        render_kwargs=None,
        preprocess_obs_for_policy_fn=None,
        get_action_kwargs=None,
        return_dict_obs=False,
        full_o_postprocess_func=None,
        reset_callback=None,
):
    if render_kwargs is None:
        render_kwargs = {}
    if get_action_kwargs is None:
        get_action_kwargs = {}
    if preprocess_obs_for_policy_fn is None:
        preprocess_obs_for_policy_fn = lambda x: x
    raw_obs = []
    raw_next_obs = []
    observations = []
    actions = []
    rewards = []
    costs = []
    terminals = []
    agent_infos = []
    env_infos = []
    next_observations = []
    path_length = 0
    agent.reset()
    o = env.reset()
    if reset_callback:
        reset_callback(env, agent, o)
    if render:
        env.render(**render_kwargs)
    while path_length < max_path_length: # max_path_length = num_expl_steps_per_train_loop in variant
        raw_obs.append(o)
        o_for_agent = preprocess_obs_for_policy_fn(o)
        a, agent_info = agent.get_action(o_for_agent, **get_action_kwargs) # Error

        measure = a[-1] # Measure value
        # measure = 1
        a = a[:-1] # Gets rid of measure element

        if full_o_postprocess_func:
            full_o_postprocess_func(env, agent, o)

        next_o, r, d, env_info = env.step(copy.deepcopy(a)) # Next observation defined here
        # next_o: <class 'numpy.ndarray'> with shape (17,)

        # if (not measure) then use state-estimator, else use default next_o
<<<<<<< HEAD
        if measure < 0.0:
            costs.append(0.)
            a_tensor = torch.unsqueeze(torch.Tensor(a), 0).to(state_estimator.device) # Unsqueeze changes torch.Size([17]) -> torch.Size([1, 17])
            o_tensor = torch.unsqueeze(torch.Tensor(o), 0).to(state_estimator.device)
            state_est_next_o = state_estimator.get_predictions(o_tensor, a_tensor)[
                np.random.randint(0, state_estimator.get_ensemble_count())] # Tensor: torch.Size([1, 17])
            if torch.any(torch.isinf(state_est_next_o)) or torch.any(torch.isnan(state_est_next_o)):
                state_est_next_o = torch.nan_to_num(state_est_next_o)
            next_o = torch.squeeze(state_est_next_o.cpu()).detach().numpy() # Converts torch.Size([1, 17]) -> np.ndarray w/ shape (17,)
=======
        if measure < 0.0:  # Range is (-1, 1); [0, 1) is measure
            a_tensor = torch.unsqueeze(torch.Tensor(a), 0).cuda() # Unsqueeze changes torch.Size([17]) -> torch.Size([1, 17])
            o_tensor = torch.unsqueeze(torch.Tensor(o), 0).cuda()
            state_est_next_o = torch.stack(state_estimator.get_predictions(o_tensor, a_tensor))
            if torch.any(torch.isnan(state_est_next_o)) or torch.any(torch.isinf(state_est_next_o)):
                costs.append(cost)
                measure = 1
            else:
                costs.append(0.)
                state_est_next_o = torch.mean(state_est_next_o, dim=0) # Tensor: torch.Size([1, 17])
                # Converts torch.Size([1, 17]) -> np.ndarray w/ shape (17,)
                next_o = torch.squeeze(state_est_next_o.cpu()).detach().numpy() 
>>>>>>> e1f0735a
        else:
            costs.append(cost)

        if render:
            env.render(**render_kwargs)
        observations.append(o)
        rewards.append(r)
        terminals.append(d)
        # Restores measure element
        a = np.append(a, measure)
        actions.append(a)
        next_observations.append(next_o) # next_o must be np.ndarray w/ shape (17,)
        raw_next_obs.append(next_o)
        agent_infos.append(agent_info)
        env_infos.append(env_info)
        path_length += 1
        if d:
            break
        o = next_o
    actions = np.array(actions)
    if len(actions.shape) == 1:
        actions = np.expand_dims(actions, 1)
    observations = np.array(observations)
    next_observations = np.array(next_observations)
    if return_dict_obs:
        observations = raw_obs
        next_observations = raw_next_obs
    rewards = np.array(rewards)
    if len(rewards.shape) == 1:
        rewards = rewards.reshape(-1, 1)

    return dict(
        observations=observations,
        actions=actions,
        rewards=rewards,
        costs=costs,
        next_observations=next_observations,
        terminals=np.array(terminals).reshape(-1, 1),
        agent_infos=agent_infos,
        env_infos=env_infos,
        full_observations=raw_obs,
        full_next_observations=raw_obs,
    )


def rollout(
        env,
        agent,
        max_path_length=np.inf,
        render=False,
        render_kwargs=None,
        preprocess_obs_for_policy_fn=None,
        get_action_kwargs=None,
        return_dict_obs=False,
        full_o_postprocess_func=None,
        reset_callback=None,
):
    if render_kwargs is None:
        render_kwargs = {}
    if get_action_kwargs is None:
        get_action_kwargs = {}
    if preprocess_obs_for_policy_fn is None:
        preprocess_obs_for_policy_fn = lambda x: x
    raw_obs = []
    raw_next_obs = []
    observations = []
    actions = []
    rewards = []
    terminals = []
    agent_infos = []
    env_infos = []
    next_observations = []
    path_length = 0
    agent.reset()
    o = env.reset()
    if reset_callback:
        reset_callback(env, agent, o)
    if render:
        env.render(**render_kwargs)
    while path_length < max_path_length:
        raw_obs.append(o)
        o_for_agent = preprocess_obs_for_policy_fn(o)
        a, agent_info = agent.get_action(o_for_agent, **get_action_kwargs)

        a = a[0:6] # Gets rid of measure element

        if full_o_postprocess_func:
            full_o_postprocess_func(env, agent, o)

        next_o, r, d, env_info = env.step(copy.deepcopy(a)) # Next observation defined here

        if render:
            env.render(**render_kwargs)
        observations.append(o)
        rewards.append(r)
        terminals.append(d)
        actions.append(a)
        next_observations.append(next_o)
        raw_next_obs.append(next_o)
        agent_infos.append(agent_info)
        env_infos.append(env_info)
        path_length += 1
        if d:
            break
        o = next_o
    actions = np.array(actions)
    if len(actions.shape) == 1:
        actions = np.expand_dims(actions, 1)

    observations = np.array(observations)
    next_observations = np.array(next_observations)
    if return_dict_obs:
        observations = raw_obs
        next_observations = raw_next_obs
    rewards = np.array(rewards)
    if len(rewards.shape) == 1:
        rewards = rewards.reshape(-1, 1)

    # Save buffer to files for ASAC state estimator training
    with open('observations.npy', 'ab') as obs_file:
        np.save(obs_file, observations)
    with open("actions.npy", "ab") as actions_file:
        np.save(actions_file, actions)
    with open("next_observations.npy", "ab") as next_obs_file:
        np.save(next_obs_file, next_observations)

    return dict(
        observations=observations,
        actions=actions,
        rewards=rewards,
        next_observations=next_observations,
        terminals=np.array(terminals).reshape(-1, 1),
        agent_infos=agent_infos,
        env_infos=env_infos,
        full_observations=raw_obs,
        full_next_observations=raw_obs,
    )


def deprecated_rollout(
        env,
        agent,
        max_path_length=np.inf,
        render=False,
        render_kwargs=None,
):
    """
    The following value for the following keys will be a 2D array, with the
    first dimension corresponding to the time dimension.
     - observations
     - actions
     - rewards
     - next_observations
     - terminals

    The next two elements will be lists of dictionaries, with the index into
    the list being the index into the time
     - agent_infos
     - env_infos
    """
    if render_kwargs is None:
        render_kwargs = {}
    observations = []
    actions = []
    rewards = []
    terminals = []
    agent_infos = []
    env_infos = []
    o = env.reset()
    agent.reset()
    next_o = None
    path_length = 0
    if render:
        env.render(**render_kwargs)
    while path_length < max_path_length:
        a, agent_info = agent.get_action(o)
        next_o, r, d, env_info = env.step(a)
        observations.append(o)
        rewards.append(r)
        terminals.append(d)
        actions.append(a)
        agent_infos.append(agent_info)
        env_infos.append(env_info)
        path_length += 1
        if d:
            break
        o = next_o
        if render:
            env.render(**render_kwargs)

    actions = np.array(actions)
    if len(actions.shape) == 1:
        actions = np.expand_dims(actions, 1)
    observations = np.array(observations)
    if len(observations.shape) == 1:
        observations = np.expand_dims(observations, 1)
        next_o = np.array([next_o])
    next_observations = np.vstack(
        (
            observations[1:, :],
            np.expand_dims(next_o, 0)
        )
    )
    return dict(
        observations=observations,
        actions=actions,
        rewards=np.array(rewards).reshape(-1, 1),
        next_observations=next_observations,
        terminals=np.array(terminals).reshape(-1, 1),
        agent_infos=agent_infos,
        env_infos=env_infos,
    )<|MERGE_RESOLUTION|>--- conflicted
+++ resolved
@@ -127,20 +127,9 @@
         # next_o: <class 'numpy.ndarray'> with shape (17,)
 
         # if (not measure) then use state-estimator, else use default next_o
-<<<<<<< HEAD
-        if measure < 0.0:
-            costs.append(0.)
+        if measure < 0.0:  # Range is (-1, 1); [0, 1) is measure
             a_tensor = torch.unsqueeze(torch.Tensor(a), 0).to(state_estimator.device) # Unsqueeze changes torch.Size([17]) -> torch.Size([1, 17])
             o_tensor = torch.unsqueeze(torch.Tensor(o), 0).to(state_estimator.device)
-            state_est_next_o = state_estimator.get_predictions(o_tensor, a_tensor)[
-                np.random.randint(0, state_estimator.get_ensemble_count())] # Tensor: torch.Size([1, 17])
-            if torch.any(torch.isinf(state_est_next_o)) or torch.any(torch.isnan(state_est_next_o)):
-                state_est_next_o = torch.nan_to_num(state_est_next_o)
-            next_o = torch.squeeze(state_est_next_o.cpu()).detach().numpy() # Converts torch.Size([1, 17]) -> np.ndarray w/ shape (17,)
-=======
-        if measure < 0.0:  # Range is (-1, 1); [0, 1) is measure
-            a_tensor = torch.unsqueeze(torch.Tensor(a), 0).cuda() # Unsqueeze changes torch.Size([17]) -> torch.Size([1, 17])
-            o_tensor = torch.unsqueeze(torch.Tensor(o), 0).cuda()
             state_est_next_o = torch.stack(state_estimator.get_predictions(o_tensor, a_tensor))
             if torch.any(torch.isnan(state_est_next_o)) or torch.any(torch.isinf(state_est_next_o)):
                 costs.append(cost)
@@ -150,7 +139,6 @@
                 state_est_next_o = torch.mean(state_est_next_o, dim=0) # Tensor: torch.Size([1, 17])
                 # Converts torch.Size([1, 17]) -> np.ndarray w/ shape (17,)
                 next_o = torch.squeeze(state_est_next_o.cpu()).detach().numpy() 
->>>>>>> e1f0735a
         else:
             costs.append(cost)
 
