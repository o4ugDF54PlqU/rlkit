from functools import partial

import torch
import numpy as np
import copy

create_rollout_function = partial


def multitask_rollout(
        env,
        agent,
        max_path_length=np.inf,
        render=False,
        render_kwargs=None,
        observation_key=None,
        desired_goal_key=None,
        get_action_kwargs=None,
        return_dict_obs=False,
        full_o_postprocess_func=None,
):
    if full_o_postprocess_func:
        def wrapped_fun(env, agent, o):
            full_o_postprocess_func(env, agent, observation_key, o)
    else:
        wrapped_fun = None

    def obs_processor(o):
        return np.hstack((o[observation_key], o[desired_goal_key]))

    paths = rollout(
        env,
        agent,
        max_path_length=max_path_length,
        render=render,
        render_kwargs=render_kwargs,
        get_action_kwargs=get_action_kwargs,
        preprocess_obs_for_policy_fn=obs_processor,
        full_o_postprocess_func=wrapped_fun,
    )
    if not return_dict_obs:
        paths['observations'] = paths['observations'][observation_key]
    return paths


def contextual_rollout(
        env,
        agent,
        observation_key=None,
        context_keys_for_policy=None,
        obs_processor=None,
        **kwargs
):
    if context_keys_for_policy is None:
        context_keys_for_policy = ['context']

    if not obs_processor:
        def obs_processor(o):
            combined_obs = [o[observation_key]]
            for k in context_keys_for_policy:
                combined_obs.append(o[k])
            return np.concatenate(combined_obs, axis=0)
    paths = rollout(
        env,
        agent,
        preprocess_obs_for_policy_fn=obs_processor,
        **kwargs
    )
    return paths

"""
New Rollout Function for Active Soft Actor-Critic
Same as rollout(), but samples extra action dimension
Extra action is not used in env step, but is returned to 
allow for cost calculation
"""
def active_rollout(
        env,
        agent,
        state_estimator,
        cost,
        decider_threshhold,
        max_path_length=np.inf,
        render=False,
        render_kwargs=None,
        preprocess_obs_for_policy_fn=None,
        get_action_kwargs=None,
        return_dict_obs=False,
        full_o_postprocess_func=None,
        reset_callback=None,
):
    if render_kwargs is None:
        render_kwargs = {}
    if get_action_kwargs is None:
        get_action_kwargs = {}
    if preprocess_obs_for_policy_fn is None:
        preprocess_obs_for_policy_fn = lambda x: x
    raw_obs = []
    raw_next_obs = []
    observations = []
    actions = []
    rewards = []
    costs = []
    se_variance = []
    terminals = []
    agent_infos = []
    env_infos = []
    next_observations = []
    path_length = 0
    agent.reset()
    o = env.reset()
    if reset_callback:
        reset_callback(env, agent, o)
    if render:
        env.render(**render_kwargs)
    while path_length < max_path_length: # max_path_length = num_expl_steps_per_train_loop in variant
        raw_obs.append(o)
        o_for_agent = preprocess_obs_for_policy_fn(o)
        a, agent_info = agent.get_action(o_for_agent, **get_action_kwargs) # Error

        if full_o_postprocess_func:
            full_o_postprocess_func(env, agent, o)

        next_o, r, d, env_info = env.step(copy.deepcopy(a)) # Next observation defined here
        # next_o: <class 'numpy.ndarray'> with shape (17,)

<<<<<<< HEAD
        # if (not measure) then use state-estimator, else use default next_o
        if measure < 0.0:  # Range is (-1, 1); [0, 1) is measure
            a_tensor = torch.unsqueeze(torch.Tensor(a), 0).to(state_estimator.device) # Unsqueeze changes torch.Size([17]) -> torch.Size([1, 17])
            o_tensor = torch.unsqueeze(torch.Tensor(o), 0).to(state_estimator.device)
            state_est_next_o = torch.stack(state_estimator.get_predictions(o_tensor, a_tensor))
            if torch.any(torch.isnan(state_est_next_o)) or torch.any(torch.isinf(state_est_next_o)):
                costs.append(cost)
                measure = 1
            else:
                costs.append(0.)
                state_est_next_o = torch.mean(state_est_next_o, dim=0) # Tensor: torch.Size([1, 17])
                # Converts torch.Size([1, 17]) -> np.ndarray w/ shape (17,)
                next_o = torch.squeeze(state_est_next_o.cpu()).detach().numpy() 
=======
        a_tensor = torch.unsqueeze(torch.Tensor(a), 0).cuda() # Unsqueeze changes torch.Size([17]) -> torch.Size([1, 17])
        o_tensor = torch.unsqueeze(torch.Tensor(o), 0).cuda()
        state_est_next_o = torch.stack(state_estimator.get_predictions(o_tensor, a_tensor))
        # SE Decider
        variance = torch.var(state_est_next_o, dim=0, unbiased=False).sum().detach().cpu().numpy()
        se_variance.append(variance)
        if variance < decider_threshhold:
            # Don't Measure
            costs.append(0.)
            state_est_next_o = torch.mean(state_est_next_o, dim=0) # Tensor: torch.Size([1, 17])
            # Converts torch.Size([1, 17]) -> np.ndarray w/ shape (17,)
            next_o = torch.squeeze(state_est_next_o.cpu()).detach().numpy() 
>>>>>>> c5f1febf
        else:
            # Measure
            costs.append(cost)

        if render:
            env.render(**render_kwargs)
        observations.append(o)
        rewards.append(r)
        terminals.append(d)
        actions.append(a)
        next_observations.append(next_o) # next_o must be np.ndarray w/ shape (17,)
        raw_next_obs.append(next_o)
        agent_infos.append(agent_info)
        env_infos.append(env_info)
        path_length += 1
        if d:
            break
        o = next_o
    actions = np.array(actions)
    if len(actions.shape) == 1:
        actions = np.expand_dims(actions, 1)
    observations = np.array(observations)
    next_observations = np.array(next_observations)
    if return_dict_obs:
        observations = raw_obs
        next_observations = raw_next_obs
    rewards = np.array(rewards)
    if len(rewards.shape) == 1:
        rewards = rewards.reshape(-1, 1)

    return dict(
        observations=observations,
        actions=actions,
        se_variance = se_variance,
        rewards=rewards,
        costs=costs,
        next_observations=next_observations,
        terminals=np.array(terminals).reshape(-1, 1),
        agent_infos=agent_infos,
        env_infos=env_infos,
        full_observations=raw_obs,
        full_next_observations=raw_obs,
    )


def rollout(
        env,
        agent,
        max_path_length=np.inf,
        render=False,
        render_kwargs=None,
        preprocess_obs_for_policy_fn=None,
        get_action_kwargs=None,
        return_dict_obs=False,
        full_o_postprocess_func=None,
        reset_callback=None,
        save_replay=False
):
    if render_kwargs is None:
        render_kwargs = {}
    if get_action_kwargs is None:
        get_action_kwargs = {}
    if preprocess_obs_for_policy_fn is None:
        preprocess_obs_for_policy_fn = lambda x: x
    raw_obs = []
    raw_next_obs = []
    observations = []
    actions = []
    rewards = []
    terminals = []
    agent_infos = []
    env_infos = []
    next_observations = []
    path_length = 0
    agent.reset()
    o = env.reset()
    if reset_callback:
        reset_callback(env, agent, o)
    if render:
        env.render(**render_kwargs)
    while path_length < max_path_length:
        raw_obs.append(o)
        o_for_agent = preprocess_obs_for_policy_fn(o)
        a, agent_info = agent.get_action(o_for_agent, **get_action_kwargs)

        if full_o_postprocess_func:
            full_o_postprocess_func(env, agent, o)

        next_o, r, d, env_info = env.step(copy.deepcopy(a)) # Next observation defined here

        if render:
            env.render(**render_kwargs)
        observations.append(o)
        rewards.append(r)
        terminals.append(d)
        actions.append(a)
        next_observations.append(next_o)
        raw_next_obs.append(next_o)
        agent_infos.append(agent_info)
        env_infos.append(env_info)
        path_length += 1
        if d:
            break
        o = next_o
    actions = np.array(actions)
    if len(actions.shape) == 1:
        actions = np.expand_dims(actions, 1)

    observations = np.array(observations)
    next_observations = np.array(next_observations)
    if return_dict_obs:
        observations = raw_obs
        next_observations = raw_next_obs
    rewards = np.array(rewards)
    if len(rewards.shape) == 1:
        rewards = rewards.reshape(-1, 1)

    # Save buffer to files for ASAC state estimator training
    if save_replay:
        with open('observations.npy', 'ab') as obs_file:
            np.save(obs_file, observations)
        with open("actions.npy", "ab") as actions_file:
            np.save(actions_file, actions)
        with open("next_observations.npy", "ab") as next_obs_file:
            np.save(next_obs_file, next_observations)

    return dict(
        observations=observations,
        actions=actions,
        rewards=rewards,
        next_observations=next_observations,
        terminals=np.array(terminals).reshape(-1, 1),
        agent_infos=agent_infos,
        env_infos=env_infos,
        full_observations=raw_obs,
        full_next_observations=raw_obs,
    )


def deprecated_rollout(
        env,
        agent,
        max_path_length=np.inf,
        render=False,
        render_kwargs=None,
):
    """
    The following value for the following keys will be a 2D array, with the
    first dimension corresponding to the time dimension.
     - observations
     - actions
     - rewards
     - next_observations
     - terminals

    The next two elements will be lists of dictionaries, with the index into
    the list being the index into the time
     - agent_infos
     - env_infos
    """
    if render_kwargs is None:
        render_kwargs = {}
    observations = []
    actions = []
    rewards = []
    terminals = []
    agent_infos = []
    env_infos = []
    o = env.reset()
    agent.reset()
    next_o = None
    path_length = 0
    if render:
        env.render(**render_kwargs)
    while path_length < max_path_length:
        a, agent_info = agent.get_action(o)
        next_o, r, d, env_info = env.step(a)
        observations.append(o)
        rewards.append(r)
        terminals.append(d)
        actions.append(a)
        agent_infos.append(agent_info)
        env_infos.append(env_info)
        path_length += 1
        if d:
            break
        o = next_o
        if render:
            env.render(**render_kwargs)

    actions = np.array(actions)
    if len(actions.shape) == 1:
        actions = np.expand_dims(actions, 1)
    observations = np.array(observations)
    if len(observations.shape) == 1:
        observations = np.expand_dims(observations, 1)
        next_o = np.array([next_o])
    next_observations = np.vstack(
        (
            observations[1:, :],
            np.expand_dims(next_o, 0)
        )
    )
    return dict(
        observations=observations,
        actions=actions,
        rewards=np.array(rewards).reshape(-1, 1),
        next_observations=next_observations,
        terminals=np.array(terminals).reshape(-1, 1),
        agent_infos=agent_infos,
        env_infos=env_infos,
    )<|MERGE_RESOLUTION|>--- conflicted
+++ resolved
@@ -124,21 +124,6 @@
         next_o, r, d, env_info = env.step(copy.deepcopy(a)) # Next observation defined here
         # next_o: <class 'numpy.ndarray'> with shape (17,)
 
-<<<<<<< HEAD
-        # if (not measure) then use state-estimator, else use default next_o
-        if measure < 0.0:  # Range is (-1, 1); [0, 1) is measure
-            a_tensor = torch.unsqueeze(torch.Tensor(a), 0).to(state_estimator.device) # Unsqueeze changes torch.Size([17]) -> torch.Size([1, 17])
-            o_tensor = torch.unsqueeze(torch.Tensor(o), 0).to(state_estimator.device)
-            state_est_next_o = torch.stack(state_estimator.get_predictions(o_tensor, a_tensor))
-            if torch.any(torch.isnan(state_est_next_o)) or torch.any(torch.isinf(state_est_next_o)):
-                costs.append(cost)
-                measure = 1
-            else:
-                costs.append(0.)
-                state_est_next_o = torch.mean(state_est_next_o, dim=0) # Tensor: torch.Size([1, 17])
-                # Converts torch.Size([1, 17]) -> np.ndarray w/ shape (17,)
-                next_o = torch.squeeze(state_est_next_o.cpu()).detach().numpy() 
-=======
         a_tensor = torch.unsqueeze(torch.Tensor(a), 0).cuda() # Unsqueeze changes torch.Size([17]) -> torch.Size([1, 17])
         o_tensor = torch.unsqueeze(torch.Tensor(o), 0).cuda()
         state_est_next_o = torch.stack(state_estimator.get_predictions(o_tensor, a_tensor))
@@ -151,7 +136,6 @@
             state_est_next_o = torch.mean(state_est_next_o, dim=0) # Tensor: torch.Size([1, 17])
             # Converts torch.Size([1, 17]) -> np.ndarray w/ shape (17,)
             next_o = torch.squeeze(state_est_next_o.cpu()).detach().numpy() 
->>>>>>> c5f1febf
         else:
             # Measure
             costs.append(cost)
